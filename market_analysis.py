--- conflicted
+++ resolved
@@ -1,3 +1,4 @@
+# market_analysis.py - Cleaned up version with dual API fallback
 import os
 import csv
 import re
@@ -9,31 +10,19 @@
 import requests
 from dotenv import load_dotenv
 from serpapi import GoogleSearch
-import requests
 
-<<<<<<< HEAD
 load_dotenv()
 
 CONFIG_PATH = "config.json"
+DATA_PATH = os.path.join("data", "market_analysis_results.csv")
+DISCOVERY_CSV = os.path.join("data", "product_results.csv")
 
-=======
->>>>>>> f0f3cef1
 SERPAPI_KEY: Optional[str] = None
 KEEPA_KEY: Optional[str] = None
 
 
 def load_keys() -> Tuple[str, str]:
-<<<<<<< HEAD
-    """Return SerpAPI and Keepa API keys from env, config or user input."""
-=======
-    """Return SerpAPI and Keepa API keys using env, config.json or user input."""
->>>>>>> f0f3cef1
     global SERPAPI_KEY, KEEPA_KEY
-
-    if SERPAPI_KEY and KEEPA_KEY:
-        return SERPAPI_KEY, KEEPA_KEY
-
-<<<<<<< HEAD
     config: Dict[str, str] = {}
     if os.path.exists(CONFIG_PATH):
         try:
@@ -53,35 +42,7 @@
     return SERPAPI_KEY, KEEPA_KEY
 
 
-SERPAPI_KEY, KEEPA_KEY = load_keys()
-=======
-    load_dotenv()
-    config: Dict[str, str] = {}
-    if os.path.exists("config.json"):
-        try:
-            with open("config.json", "r", encoding="utf-8") as f:
-                config = json.load(f)
-        except Exception as exc:
-            print(f"Warning: could not read config.json: {exc}")
-
-    SERPAPI_KEY = os.getenv("SERPAPI_API_KEY") or config.get("serpapi_key")
-    if not SERPAPI_KEY:
-        raise EnvironmentError("SERPAPI_API_KEY not set in environment or config")
-
-    KEEPA_KEY = os.getenv("KEEPA_API_KEY") or config.get("keepa_key")
-    if not KEEPA_KEY:
-        KEEPA_KEY = input("Enter Keepa API key: ").strip()
-
-    return SERPAPI_KEY, KEEPA_KEY
->>>>>>> f0f3cef1
-
-DATA_PATH = os.path.join("data", "market_analysis_results.csv")
-# Default CSV produced by product_discovery.py
-DISCOVERY_CSV = os.path.join("data", "product_results.csv")
-
-
 def parse_float(value: str) -> Optional[float]:
-    """Return float from string like '4.5 out of 5' or '$12.34'."""
     if value is None:
         return None
     match = re.search(r"\d+\.\d+|\d+", value)
@@ -92,12 +53,10 @@
 
 
 def is_valid_asin(asin: str) -> bool:
-    """Return True if asin matches Amazon's B0-prefixed pattern."""
     return bool(re.fullmatch(ASIN_PATTERN, (asin or "").upper()))
 
 
 def evaluate_potential(product: Dict[str, Optional[float]]) -> str:
-    """Return HIGH/MEDIUM/LOW score based on rating and review count."""
     rating = product.get("rating") or 0
     reviews = product.get("reviews") or 0
     bsr = product.get("bsr")
@@ -108,575 +67,109 @@
     return "LOW"
 
 
-<<<<<<< HEAD
-def fetch_product_info(asin: str) -> Optional[Dict[str, str]]:
-    """Fetch product information from SerpAPI for a single ASIN."""
-    params = {
-        "engine": "amazon",
-        "api_key": SERPAPI_KEY,
-        "amazon_domain": "amazon.com",
-        "type": "product",
-        "asin": asin,
-    }
-    try:
-        search = GoogleSearch(params)
-        result = search.get_dict()
-    except Exception as exc:
-        print(f"Error fetching {asin}: {exc}")
-        return None
-
-    product = result.get("product_results") or {}
-    if not product:
-        print(f"No data for ASIN {asin}")
-        return None
-
-    title = product.get("title")
-    price_raw = product.get("price", {}).get("raw") if isinstance(product.get("price"), dict) else product.get("price")
-    price = parse_float(price_raw)
-    rating = parse_float(str(product.get("rating")))
-    reviews = parse_float(str(product.get("reviews")))
-    link = product.get("url") or product.get("link")
-
-    bsr = None
-    info = result.get("product_information", [])
-    for item in info:
-        if "Best Sellers Rank" in item.get("title", ""):
-            bsr = item.get("value")
-            break
-    if not bsr:
-        bsr = product.get("best_sellers_rank")
-
-    return {
-        "asin": asin,
-        "title": title,
-        "price": price,
-        "rating": rating,
-        "reviews": reviews,
-        "bsr": bsr,
-        "link": link,
-    }
-
-
-def fetch_product_by_title(title: str) -> Optional[Dict[str, str]]:
-    """Search Amazon by title and return info from the most relevant result."""
-    params = {
-        "engine": "amazon",
-        "api_key": SERPAPI_KEY,
-        "amazon_domain": "amazon.com",
-        "type": "search",
-        "search_term": title,
-    }
-=======
 def get_product_data_serpapi(asin: Optional[str] = None, title: Optional[str] = None) -> Optional[Dict[str, str]]:
-    """Return product data from SerpAPI by ASIN or search term."""
-    serp_key, _ = load_keys()
-
+    key, _ = load_keys()
     if asin:
         params = {
             "engine": "amazon",
-            "api_key": serp_key,
+            "api_key": key,
             "amazon_domain": "amazon.com",
             "type": "product",
             "asin": asin,
         }
         try:
-            search = GoogleSearch(params)
-            result = search.get_dict()
-        except Exception as exc:
-            print(f"Error fetching {asin} via SerpAPI: {exc}")
-            return None
-
-        product = result.get("product_results") or {}
-        if not product:
-            return None
-
-        title = product.get("title")
-        price_raw = product.get("price", {}).get("raw") if isinstance(product.get("price"), dict) else product.get("price")
-        price = parse_float(price_raw)
-        rating = parse_float(str(product.get("rating")))
-        reviews = parse_float(str(product.get("reviews")))
-        link = product.get("url") or product.get("link")
-
-        bsr = None
-        info = result.get("product_information", [])
-        for item in info:
-            if "Best Sellers Rank" in item.get("title", ""):
-                bsr = item.get("value")
-                break
-        if not bsr:
-            bsr = product.get("best_sellers_rank")
-
-        return {
-            "asin": asin,
-            "title": title,
-            "price": price,
-            "rating": rating,
-            "reviews": reviews,
-            "bsr": bsr,
-            "link": link,
-        }
+            result = GoogleSearch(params).get_dict()
+            product = result.get("product_results") or {}
+            if not product:
+                return None
+            title = product.get("title")
+            price_raw = product.get("price", {}).get("raw") if isinstance(product.get("price"), dict) else product.get("price")
+            price = parse_float(price_raw)
+            rating = parse_float(str(product.get("rating")))
+            reviews = parse_float(str(product.get("reviews")))
+            link = product.get("url") or product.get("link")
+            bsr = None
+            for item in result.get("product_information", []):
+                if "Best Sellers Rank" in item.get("title", ""):
+                    bsr = item.get("value")
+                    break
+            return {
+                "asin": asin,
+                "title": title,
+                "price": price,
+                "rating": rating,
+                "reviews": reviews,
+                "bsr": bsr,
+                "link": link,
+                "source": "serpapi",
+                "estimated": False,
+            }
+        except Exception as e:
+            print(f"SerpAPI error for ASIN {asin}: {e}")
 
     if title:
         params = {
             "engine": "amazon",
-            "api_key": serp_key,
+            "api_key": key,
             "amazon_domain": "amazon.com",
             "type": "search",
             "search_term": title,
         }
         try:
-            search = GoogleSearch(params)
-            result = search.get_dict()
-        except Exception as exc:
-            print(f"Error searching '{title}' via SerpAPI: {exc}")
-            return None
-
-        items = result.get("organic_results", []) or []
-        if not items:
-            return None
-
-        best = None
-        best_score = -1.0
-        for item in items:
-            if item.get("position") == 1:
-                best = item
-                break
-            rating = parse_float(str(item.get("rating"))) or 0
-            reviews = parse_float(str(item.get("reviews"))) or 0
-            score = rating * reviews
-            if score > best_score:
-                best_score = score
-                best = item
-
-        if not best:
-            return None
-
-        asin = best.get("asin")
-        link = best.get("link") or best.get("url")
-        if not asin and link:
-            m = re.search(r"/dp/([A-Z0-9]{10})", link)
-            asin = m.group(1) if m else None
-
-        price = parse_float(
-            best.get("price", {}).get("raw") if isinstance(best.get("price"), dict) else best.get("price")
-        )
-        rating = parse_float(str(best.get("rating")))
-        reviews = parse_float(str(best.get("reviews")))
-
-        bsr = None
-        if asin and is_valid_asin(asin):
-            detail = get_product_data_serpapi(asin=asin)
-            if detail:
-                bsr = detail.get("bsr")
-
-        return {
-            "asin": asin,
-            "title": best.get("title"),
-            "price": price,
-            "rating": rating,
-            "reviews": reviews,
-            "bsr": bsr,
-            "link": link,
-        }
+            result = GoogleSearch(params).get_dict()
+            items = result.get("organic_results", [])
+            if not items:
+                return None
+            best = items[0]
+            asin = best.get("asin")
+            link = best.get("link") or best.get("url")
+            price = parse_float(best.get("price", {}).get("raw") if isinstance(best.get("price"), dict) else best.get("price"))
+            rating = parse_float(str(best.get("rating")))
+            reviews = parse_float(str(best.get("reviews")))
+            return {
+                "asin": asin,
+                "title": best.get("title"),
+                "price": price,
+                "rating": rating,
+                "reviews": reviews,
+                "bsr": None,
+                "link": link,
+                "source": "serpapi",
+                "estimated": True,
+            }
+        except Exception as e:
+            print(f"SerpAPI error for title '{title}': {e}")
 
     return None
 
 
 def get_product_data_keepa(asin: Optional[str] = None, keywords: Optional[str] = None) -> Optional[Dict[str, str]]:
-    """Return product data from Keepa by ASIN or keywords."""
-    _, keepa_key = load_keys()
-
+    _, key = load_keys()
     if asin:
-        url = f"https://api.keepa.com/product?key={keepa_key}&domain=1&asin={asin}"
+        url = f"https://api.keepa.com/product?key={key}&domain=1&asin={asin}"
     elif keywords:
-        term = requests.utils.quote(keywords)
-        url = f"https://api.keepa.com/search?key={keepa_key}&domain=1&term={term}"
-    else:
-        return None
-
->>>>>>> f0f3cef1
-    try:
-        resp = requests.get(url, timeout=20)
-        data = resp.json()
-    except Exception as exc:
-        print(f"Error calling Keepa: {exc}")
-        return None
-
-    if data.get("error") or data.get("tokensLeft") == 0:
-        msg = data.get("error","API limit reached")
-        print(f"Keepa error: {msg}")
-        return None
-
-    if asin:
-        products = data.get("products") or []
-    else:
-        products = data.get("products") or []
-        if products:
-            asin = products[0].get("asin")
-
-    if not products:
-        return None
-
-    item = products[0]
-    title = item.get("title")
-    price = parse_float(str(item.get("buyBoxSellerPrice") or item.get("buyBoxPrice")))
-    rating = parse_float(str(item.get("rating")))
-    reviews = parse_float(str(item.get("reviewCount")))
-    bsr = item.get("salesRank")
-    link = f"https://www.amazon.com/dp/{asin}" if asin else None
-
-    return {
-        "asin": asin,
-        "title": title,
-        "price": price,
-        "rating": rating,
-        "reviews": reviews,
-        "bsr": bsr,
-        "link": link,
-    }
-
-
-<<<<<<< HEAD
-def get_product_data_serpapi(asin: Optional[str] = None, title: Optional[str] = None) -> Optional[Dict[str, object]]:
-    """Try retrieving product info using SerpAPI by ASIN then title."""
-    data = None
-    estimated = False
-    if asin and is_valid_asin(asin):
-        data = fetch_product_info(asin)
-    if not data and title:
-        data = fetch_product_by_title(title)
-        estimated = True if data else False
-    if data:
-        data["estimated"] = estimated
-        data["source"] = "serpapi"
-    return data
-
-
-def get_product_data_keepa(
-    asin: Optional[str] = None, keywords: Optional[str] = None
-) -> Optional[Dict[str, str]]:
-    """Return product data from Keepa by ASIN or search keywords."""
-    _, keepa_key = load_keys()
-
-    if asin:
-        url = f"https://api.keepa.com/product?key={keepa_key}&domain=1&asin={asin}"
-    elif keywords:
-        term = requests.utils.quote(keywords)
-        url = f"https://api.keepa.com/search?key={keepa_key}&domain=1&term={term}"
+        url = f"https://api.keepa.com/search?key={key}&domain=1&term={requests.utils.quote(keywords)}"
     else:
         return None
 
     try:
-        resp = requests.get(url, timeout=20)
-        data = resp.json()
-    except Exception as exc:
-        print(f"Error calling Keepa: {exc}")
-        return None
-
-    if data.get("error") or data.get("tokensLeft") == 0:
-        msg = data.get("error", "API limit reached")
-        print(f"Keepa error: {msg}")
-        return None
-
-    if asin:
+        data = requests.get(url, timeout=20).json()
         products = data.get("products") or []
-    else:
-        products = data.get("products") or []
-        if products:
-            asin = products[0].get("asin")
-
-    if not products:
-        return None
-
-    item = products[0]
-    title = item.get("title")
-    price = parse_float(str(item.get("buyBoxSellerPrice") or item.get("buyBoxPrice")))
-    rating = parse_float(str(item.get("rating")))
-    reviews = parse_float(str(item.get("reviewCount")))
-    bsr = item.get("salesRank")
-    link = f"https://www.amazon.com/dp/{asin}" if asin else None
-
-    return {
-        "asin": asin,
-        "title": title,
-        "price": price,
-        "rating": rating,
-        "reviews": reviews,
-        "bsr": bsr,
-        "link": link,
-        "source": "keepa",
-        "estimated": keywords is not None and not asin,
-    }
-
-
-=======
->>>>>>> f0f3cef1
-def process_products(
-    products: List[Dict[str, str]],
-    verbose: bool = False,
-    no_fallback: bool = False,
-) -> Tuple[List[Dict[str, str]], Dict[str, int]]:
-    """Process products using SerpAPI with Keepa fallback."""
-
-    results: List[Dict[str, str]] = []
-    stats = {
-        "analyzed": 0,
-        "fallback_success": 0,
-        "skipped_invalid": 0,
-        "skipped_no_data": 0,
-    }
-
-    for item in products:
-        asin = (item.get("asin") or "").strip()
-        est_asin = (item.get("estimated_asin") or "").strip()
-        title = (item.get("title") or "").strip()
-
-        chosen = None
-        if is_valid_asin(asin):
-            chosen = asin
-        elif is_valid_asin(est_asin):
-            chosen = est_asin
-
-        data: Optional[Dict[str, str]] = None
-        estimated = False
-        source = ""
-
-        # Step 1: SerpAPI by ASIN
-        if chosen:
-            data = get_product_data_serpapi(asin=chosen)
-            if data:
-                estimated = chosen != asin
-                source = "serpapi"
-                stats["analyzed"] += 1
-
-        # Step 2: SerpAPI by title
-        if not data and title:
-            if verbose:
-                print(f"SerpAPI search for '{title}'")
-            data = get_product_data_serpapi(title=title)
-            if data:
-                estimated = True
-                source = "serpapi"
-                stats["fallback_success"] += 1
-
-        # Step 3: Keepa by ASIN
-        if not data and chosen:
-            if verbose:
-                print(f"Keepa lookup for ASIN {chosen}")
-            data = get_product_data_keepa(asin=chosen)
-<<<<<<< HEAD
-            if data:
-                estimated = chosen != asin
-                source = "keepa"
-                stats["fallback_success"] += 1
-
-        # Step 4: Keepa by keywords
-        if not data and title and not no_fallback:
-            if verbose:
-                print(f"Keepa keyword search for '{title}'")
-            data = get_product_data_keepa(keywords=title)
-            if data:
-=======
-            if data:
-                estimated = chosen != asin
-                source = "keepa"
-                stats["fallback_success"] += 1
-
-        # Step 4: Keepa by keywords
-        if not data and title and not no_fallback:
-            if verbose:
-                print(f"Keepa keyword search for '{title}'")
-            data = get_product_data_keepa(keywords=title)
-            if data:
->>>>>>> f0f3cef1
-                estimated = True
-                source = "keepa"
-                stats["fallback_success"] += 1
-
-        if not data:
-            if not (asin or est_asin):
-                stats["skipped_invalid"] += 1
-            else:
-                stats["skipped_no_data"] += 1
-            if verbose:
-                print(
-                    f"Skipped entry ASIN='{asin}' EST='{est_asin}' Title='{title[:40]}'"
-                )
-            continue
-
-        # basic filtering
-        if not data.get("price") or not data.get("title"):
-            stats["skipped_no_data"] += 1
-            continue
-        if any(k in data["title"].lower() for k in ["book", "dvd", "gift card"]):
-            stats["skipped_invalid"] += 1
-            continue
-
-        data["estimated"] = estimated
-        data["source"] = source
-        data["score"] = evaluate_potential(data)
-        results.append(data)
-
-        time.sleep(1)
-
-    return results, stats
-
-
-def load_asins_from_csv(path: str) -> List[str]:
-    """Return list of valid ASINs from a CSV file column named 'asin'."""
-    asins = []
-    invalid = 0
-    try:
-        with open(path, newline="", encoding="utf-8") as f:
-            reader = csv.DictReader(f)
-            if "asin" not in reader.fieldnames:
-                print(f"CSV {path} is missing an 'asin' column")
-                return []
-            for row in reader:
-                val = (row.get("asin") or "").strip()
-                if not val:
-                    continue
-                if is_valid_asin(val):
-                    asins.append(val)
-                else:
-                    invalid += 1
-    except FileNotFoundError:
-        print(f"File not found: {path}")
-        return []
-    except Exception as exc:
-        print(f"Error reading {path}: {exc}")
-        return []
-    if invalid:
-        print(f"Skipped {invalid} invalid ASIN(s) in {path}")
-    return asins
-
-
-def load_products_from_csv(path: str) -> List[Dict[str, str]]:
-    """Return list of entries with asin, estimated_asin and title from a CSV file."""
-    products = []
-    try:
-        with open(path, newline="", encoding="utf-8") as f:
-            reader = csv.DictReader(f)
-            if "asin" not in reader.fieldnames or "title" not in reader.fieldnames:
-                print(f"CSV {path} is missing required columns")
-                return []
-            for row in reader:
-                products.append(
-                    {
-                        "asin": (row.get("asin") or "").strip(),
-                        "estimated_asin": (row.get("estimated_asin") or "").strip(),
-                        "title": (row.get("title") or "").strip(),
-                    }
-                )
-    except FileNotFoundError:
-        print(f"File not found: {path}")
-        return []
-    except Exception as exc:
-        print(f"Error reading {path}: {exc}")
-        return []
-    return products
-
-
-def save_to_csv(products: List[Dict[str, str]]):
-    os.makedirs(os.path.dirname(DATA_PATH), exist_ok=True)
-    with open(DATA_PATH, "w", newline="", encoding="utf-8") as f:
-        writer = csv.DictWriter(
-            f,
-            fieldnames=[
-                "asin",
-                "title",
-                "price",
-                "rating",
-                "reviews",
-                "bsr",
-                "link",
-                "source",
-                "score",
-                "estimated",
-                "source",
-            ],
-        )
-        writer.writeheader()
-        for item in products:
-            writer.writerow(item)
-
-
-def print_report(products: List[Dict[str, str]]):
-    for p in products:
-        print(f"ASIN: {p.get('asin')}")
-        print(f"Title: {p.get('title')}")
-        print(f"Price: {p.get('price')}")
-        print(f"Rating: {p.get('rating')} ({p.get('reviews')} reviews)")
-        print(f"BSR: {p.get('bsr')}")
-<<<<<<< HEAD
-        print(f"Source: {p.get('source')} | Estimated: {p.get('estimated')}")
-        print(f"Score: {p.get('score')}")
-=======
-        print(
-            f"Score: {p.get('score')} (estimated: {p.get('estimated')}, source: {p.get('source')})"
-        )
->>>>>>> f0f3cef1
-        print(f"Link: {p.get('link')}\n")
-
-
-def main():
-    parser = argparse.ArgumentParser(description="Analyze Amazon ASINs")
-    parser.add_argument("--csv", help="optional CSV file with asin column")
-    parser.add_argument("--verbose", action="store_true", help="print verbose logs")
-    parser.add_argument(
-        "--no-fallback",
-        action="store_true",
-        help="disable keyword estimation for fallback lookups",
-    )
-    args = parser.parse_args()
-
-    if args.csv:
-        entries = load_products_from_csv(args.csv)
-        if not entries:
-            print(f"No products found in {args.csv}")
-            return
-    else:
-        prompt = (
-            "Enter ASIN(s) separated by comma "
-            f"(press Enter to load from {DISCOVERY_CSV}): "
-        )
-        asin_input = input(prompt).strip()
-        if asin_input:
-            entered = [a.strip() for a in asin_input.split(",") if a.strip()]
-            valid = [a for a in entered if is_valid_asin(a)]
-            if not valid:
-                print("No valid ASINs provided")
-                return
-            if len(valid) < len(entered):
-                print(f"Skipped {len(entered) - len(valid)} invalid ASIN(s)")
-            entries = [{"asin": a, "estimated_asin": "", "title": ""} for a in valid]
-        else:
-            entries = load_products_from_csv(DISCOVERY_CSV)
-            if not entries:
-                print(
-                    f"Could not load products from {DISCOVERY_CSV}. "
-                    "Ensure the file exists and has 'asin', 'title', and optional 'estimated_asin' columns."
-                )
-                return
-            print(f"Loaded {len(entries)} products from {DISCOVERY_CSV}")
-
-    if not entries:
-        print("No products provided")
-        return
-    products, stats = process_products(
-        entries, verbose=args.verbose, no_fallback=args.no_fallback
-    )
-    if not products:
-        print("No product data retrieved")
-        return
-    print_report(products)
-    save_to_csv(products)
-    print(f"Saved {len(products)} results to {DATA_PATH}")
-    print(
-        f"Analyzed: {stats['analyzed']} | Fallback success: {stats['fallback_success']} | "
-        f"Skipped invalid: {stats['skipped_invalid']} | Skipped no data: {stats['skipped_no_data']}"
-    )
-
-
-if __name__ == "__main__":
-    main()+        if not products:
+            return None
+        item = products[0]
+        asin = item.get("asin")
+        return {
+            "asin": asin,
+            "title": item.get("title"),
+            "price": parse_float(str(item.get("buyBoxSellerPrice") or item.get("buyBoxPrice"))),
+            "rating": parse_float(str(item.get("rating"))),
+            "reviews": parse_float(str(item.get("reviewCount"))),
+            "bsr": item.get("salesRank"),
+            "link": f"https://www.amazon.com/dp/{asin}",
+            "source": "keepa",
+            "estimated": keywords is not None and not asin,
+        }
+    except Exception as e:
+        print(f"Keepa error: {e}")
+    return None