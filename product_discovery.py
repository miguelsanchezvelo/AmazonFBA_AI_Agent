import os
import csv
import re
import argparse
from math import floor
from typing import List, Dict, Optional, Tuple
from difflib import SequenceMatcher
import time


def parse_args() -> argparse.Namespace:
    parser = argparse.ArgumentParser(description="Discover Amazon products")
    parser.add_argument('--auto', action='store_true', help='Run in auto mode with default values')
    parser.add_argument('--debug', action='store_true', help='Enable debug output')
    parser.add_argument('--verbose', action='store_true', help='Enable detailed console output')
    parser.add_argument('--max-products', type=int, default=10, help='Maximum number of products to process (if applicable)')
    parser.add_argument('--budget', type=float, help='Total startup budget in USD')
    return parser.parse_args()


args = parse_args()

LOG_FILE = "log.txt"


def log(msg: str) -> None:
    ts = time.strftime("%Y-%m-%d %H:%M:%S")
    try:
        with open(LOG_FILE, "a", encoding="utf-8") as f:
            f.write(f"{ts} {msg}\n")
    except Exception:
        pass

try:
    from dotenv import load_dotenv
except Exception:  # pragma: no cover - optional dependency
    load_dotenv = lambda: None  # type: ignore

API_KEY = None

def get_api_key() -> Optional[str]:
    global API_KEY
    if API_KEY is not None:
        return API_KEY
    load_dotenv()
    API_KEY = os.getenv("SERPAPI_API_KEY")
    return API_KEY

CATEGORIES = ["kitchen", "fitness", "pets", "baby", "home"]
DATA_PATH = os.path.join("data", "product_results.csv")
FIXED_COST = 200.0
COST_RATE = 0.5


def parse_price(val) -> Optional[float]:
    if val is None:
        return None
    if isinstance(val, dict):
        val = val.get("raw") or val.get("value")
    m = re.search(r"\d+\.\d+|\d+", str(val))
    return float(m.group()) if m else None


def parse_float(val) -> Optional[float]:
    if val is None:
        return None
    m = re.search(r"\d+\.\d+|\d+", str(val))
    return float(m.group()) if m else None


def extract_asin_from_url(url: str) -> Optional[str]:
    if not url:
        return None
    m = re.search(r"/dp/([A-Z0-9]{10})", url)
    return m.group(1) if m else None


ASIN_PATTERN = r"^B0[A-Z0-9]{8}$"


def is_asin_format(asin: str) -> bool:
    """Return True if asin matches Amazon's B0-prefixed pattern."""
    return bool(re.fullmatch(ASIN_PATTERN, asin or ""))


def search_similar_asin(title: str, verbose: bool = False) -> Optional[str]:
    """Search Amazon for the given title and return first valid ASIN."""
    key = get_api_key()
    if not key:
        if verbose:
            print("SERPAPI_API_KEY not configured")
        return None
    try:
        from serpapi import GoogleSearch
    except Exception as exc:  # pragma: no cover - optional dependency
        if verbose:
            print(f"SerpAPI import error: {exc}")
        return None

    params = {
        "engine": "amazon",
        "type": "search",
        "amazon_domain": "amazon.com",
        "k": title,
        "api_key": key,
    }
    try:
        search = GoogleSearch(params)
        data = search.get_dict()
    except Exception as exc:
        if verbose:
            print(f"Error estimating ASIN for '{title}': {exc}")
        return None
    for item in data.get("organic_results", []) or []:
        asin = item.get("asin") or extract_asin_from_url(item.get("link") or item.get("url"))
        if asin and is_asin_format(asin):
            if verbose:
                print(f"Estimated ASIN {asin} for '{title}'")
            return asin
    return None


def log_skipped(reason: str, item: Dict):
    title = (item.get("title") or "")[:40]
    print(f"SKIPPED ({reason}): {title}")


def search_category(keyword: str, pages: int = 3, debug: bool = False) -> List[Dict]:
    key = get_api_key()
    if not key:
        raise RuntimeError("SERPAPI_API_KEY not configured")
    from serpapi import GoogleSearch

    results = []
    for page in range(1, pages + 1):
        params = {
            "engine": "amazon",
            "type": "search",
            "amazon_domain": "amazon.com",
            "k": keyword,
            "page": page,
            "api_key": key,
        }
        search = GoogleSearch(params)
        data = search.get_dict()
        raw_items = data.get("organic_results", []) or []
        if debug:
            print(f"DEBUG page {page} results for '{keyword}': {raw_items}")
        results.extend(raw_items)
    return results


def similar_item(title: str, valid: List[Dict]) -> Optional[Dict]:
    best = None
    ratio = 0.0
    for v in valid:
        r = SequenceMatcher(None, title.lower(), v["title"].lower()).ratio()
        if r > ratio:
            ratio = r
            best = v
    if ratio >= 0.5:
        return best
    return None


def compute_metrics(price: float, budget: float) -> Tuple[float, float, int, float]:
    est_cost = price * COST_RATE
    margin = price - est_cost
    units = floor(budget / est_cost)
    total_profit = units * margin
    return est_cost, margin, units, total_profit


def discover_products(
    variable_budget: float,
    debug: bool = False,
    verbose: bool = False,
    max_products: int = 0,
) -> Tuple[List[Dict[str, object]], List[Dict[str, int]]]:
    """Return discovered products and per-category summary."""
    results: List[Dict[str, object]] = []
    summary: List[Dict[str, int]] = []
    seen: set = set()

    for cat in CATEGORIES:
        raw_items = search_category(cat, pages=3, debug=debug)
        valid = estimated = skipped = 0
        count = 0

        for item in raw_items:
            if debug:
                print("RAW", item)
            title = (item.get("title") or "").strip()
            if not title:
                log_skipped("missing title", item)
                skipped += 1
                continue

            price = parse_price(item.get("price"))
            if price is None or price <= 0:
                log_skipped("missing/invalid price", item)
                skipped += 1
                continue

            link = item.get("link") or item.get("url")
            asin = item.get("asin") or extract_asin_from_url(link)
            est_asin = None

            if not (asin and is_asin_format(asin)):
                asin = None
                est_asin = search_similar_asin(title, verbose=verbose)
                if not est_asin:
                    log_skipped("no valid ASIN found", item)
                    skipped += 1
                    continue

            chosen = asin or est_asin
            if chosen in seen:
                log_skipped("duplicate", item)
                skipped += 1
                continue

            est_cost, margin, units, total_profit = compute_metrics(price, variable_budget)
            if units <= 0:
                log_skipped("no units", item)
                skipped += 1
                continue

            entry = {
                "title": title,
                "asin": asin or "",
                "estimated_asin": est_asin or "",
                "price": price,
                "margin": margin,
                "units": units,
                "total_profit": total_profit,
            }

            results.append(entry)
            seen.add(chosen)
            if asin:
                valid += 1
            else:
                estimated += 1

            count += 1
            if max_products and count >= max_products:
                break

        summary.append({"category": cat, "valid": valid, "estimated": estimated, "skipped": skipped})

    return results, summary


def save_to_csv(products: List[Dict[str, object]]):
    os.makedirs(os.path.dirname(DATA_PATH), exist_ok=True)
    with open(DATA_PATH, "w", newline="", encoding="utf-8") as f:
        writer = csv.DictWriter(
            f,
            fieldnames=[
                "title",
                "asin",
                "estimated_asin",
                "price",
                "margin",
                "units",
                "total_profit",
            ],
        )
        writer.writeheader()
        for row in products:
            writer.writerow(row)


def print_report(products: List[Dict[str, object]]):
    header = f"{'Title':40} | {'Price':>6} | {'Margin':>6} | {'Units':>5} | {'Total Profit':>12}"
    print(header)
    print("-" * len(header))
    for p in products:
        title = (p.get('title') or '')[:40]
        print(
            f"{title:40} | "
            f"${p['price']:>6.2f} | "
            f"${p['margin']:>6.2f} | "
            f"{p['units']:>5} | "
            f"${p['total_profit']:>11.2f}"
        )


def main() -> None:
    try:
<<<<<<< HEAD
        if args.auto:
            budget = float(os.getenv("FBA_BUDGET", 1000.0))
=======
        if args.budget is not None:
            budget = args.budget
        elif args.auto:
            budget = 1000.0
>>>>>>> b028a7b0
        else:
            budget = float(input("Enter your total startup budget in USD: "))
    except ValueError:
        raise SystemExit("Invalid budget amount")

    variable_budget = budget - FIXED_COST
    if variable_budget <= 0:
        raise SystemExit("Budget too low after reserving fixed costs")

    fallback_csv = os.path.join("data", "mock_product_results.csv")
    try:
        products, summary = discover_products(
            variable_budget,
            debug=args.debug,
            verbose=args.verbose,
            max_products=args.max_products,
        )
    except Exception as exc:
        products = []
        summary = []
        msg = f"product_discovery error: {exc}"
        print(msg)
        log(msg)

    if not products:
        if os.path.exists(fallback_csv):
            msg = f"No products found. Using mock data from {fallback_csv}"
            print(msg)
            log(msg)
            with open(fallback_csv, newline="", encoding="utf-8") as f:
                reader = csv.DictReader(f)
                products = []
                for row in reader:
                    row["price"] = parse_float(row.get("price")) or 0.0
                    row["margin"] = parse_float(row.get("margin")) or 0.0
                    row["units"] = int(row.get("units") or 0)
                    row["total_profit"] = parse_float(row.get("total_profit")) or 0.0
                    products.append(row)
            summary = []
        else:
            raise SystemExit("No products found")

    products.sort(key=lambda x: x["total_profit"], reverse=True)
    top = products[:20]

    for s in summary:
        print(
            f"Category '{s['category']}': valid={s['valid']} "
            f"estimated={s['estimated']} skipped={s['skipped']}"
        )

    print_report(top)
    save_to_csv(top)
    print(f"Saved {len(top)} products to {DATA_PATH}")
    print(f"Total products saved: {len(top)}")


if __name__ == "__main__":
    main()<|MERGE_RESOLUTION|>--- conflicted
+++ resolved
@@ -289,15 +289,8 @@
 
 def main() -> None:
     try:
-<<<<<<< HEAD
         if args.auto:
-            budget = float(os.getenv("FBA_BUDGET", 1000.0))
-=======
-        if args.budget is not None:
-            budget = args.budget
-        elif args.auto:
             budget = 1000.0
->>>>>>> b028a7b0
         else:
             budget = float(input("Enter your total startup budget in USD: "))
     except ValueError:
