# AmazonFBA AI Agent

This repository contains a simple script to discover potential Amazon FBA product opportunities using [SerpAPI](https://serpapi.com/).

## Setup
1. Install dependencies:
   ```bash
   pip install python-dotenv google-search-results
   ```
   The SerpAPI client is imported in the code as `from serpapi import GoogleSearch`.
   If you previously installed the wrong package, you can remove it with:
   ```bash
   pip uninstall serpapi
   ```
2. Copy `.env.example` to `.env` and add your SerpAPI API key:
   ```bash
   cp .env.example .env
   # edit .env and set SERPAPI_API_KEY
   ```

## Usage
Run the discovery script and enter your maximum unit price when prompted:

```bash
python product_discovery.py
```

The script searches several product categories and saves up to 20 results in `data/product_results.csv`.

## Market Analysis
To analyze the market potential of existing Amazon products by ASIN, run the
<<<<<<< HEAD
`market_analysis.py` script. You can enter one or more ASINs when prompted or
provide a CSV file containing an `asin` column via the `--csv` option. The
script fetches pricing, rating, review count, and best seller rank using
SerpAPI, assigns a simple score (HIGH/MEDIUM/LOW) based on rating and review
count, then saves the results to `data/market_analysis_results.csv`.
=======
`market_analysis.py` script. Provide one or more ASINs separated by commas when
prompted. The script will fetch pricing, rating, review count, and best seller
rank using SerpAPI and save the data to `data/market_analysis_results.csv`.
>>>>>>> 554ba75d

```bash
python market_analysis.py
```<|MERGE_RESOLUTION|>--- conflicted
+++ resolved
@@ -29,17 +29,11 @@
 
 ## Market Analysis
 To analyze the market potential of existing Amazon products by ASIN, run the
-<<<<<<< HEAD
 `market_analysis.py` script. You can enter one or more ASINs when prompted or
 provide a CSV file containing an `asin` column via the `--csv` option. The
 script fetches pricing, rating, review count, and best seller rank using
 SerpAPI, assigns a simple score (HIGH/MEDIUM/LOW) based on rating and review
-count, then saves the results to `data/market_analysis_results.csv`.
-=======
-`market_analysis.py` script. Provide one or more ASINs separated by commas when
-prompted. The script will fetch pricing, rating, review count, and best seller
-rank using SerpAPI and save the data to `data/market_analysis_results.csv`.
->>>>>>> 554ba75d
+count, then saves the results to `data/market_analysis_results.csv`. main
 
 ```bash
 python market_analysis.py
